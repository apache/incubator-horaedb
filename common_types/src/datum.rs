--- conflicted
+++ resolved
@@ -4,12 +4,9 @@
 
 use std::{convert::TryFrom, fmt, str};
 
-use arrow::{
-    error::ArrowError::ParseError,
-    temporal_conversions::{EPOCH_DAYS_FROM_CE, NANOSECONDS},
-};
+use arrow::temporal_conversions::{EPOCH_DAYS_FROM_CE, NANOSECONDS};
 use ceresdbproto::schema::DataType as DataTypePb;
-use chrono::{format::ParseErrorKind, Datelike, Local, NaiveDate, NaiveTime, TimeZone, Timelike};
+use chrono::{Datelike, Local, NaiveDate, NaiveTime, TimeZone, Timelike};
 use serde::ser::{Serialize, Serializer};
 use snafu::{Backtrace, ResultExt, Snafu};
 use sqlparser::ast::{DataType as SqlDataType, Value};
@@ -701,18 +698,13 @@
     /// generate `NaiveTime`.
     pub fn format_datum_time(v: &i64) -> String {
         let abs_nanos = (*v).abs();
-        let hours = abs_nanos / 3600 / NANOSECONDS;
         let time = NaiveTime::from_num_seconds_from_midnight_opt(
-            (abs_nanos / NANOSECONDS - hours * hours * 3600) as u32,
+            (abs_nanos / NANOSECONDS) as u32,
             (abs_nanos % NANOSECONDS) as u32,
         )
-        .unwrap();
-<<<<<<< HEAD
-        let minute_sec = &(time.to_string())[3..];
-=======
->>>>>>> 52029bc3
+            .unwrap();
         if *v < 0 {
-            format!("-{hours}:{minute_sec}")
+            format!("-{time}")
         } else {
             time.to_string()
         }
@@ -722,20 +714,20 @@
         // `NaiveTime` contains two parts: `num_seconds_from_midnight`
         // and `nanoseconds`, it is necessary to
         // calculate them into number of nanoseconds from midnight.
-        match s.find(b':') {
-            Some(index) => {
-                let hours = (&s[..index]).parse().unwrap();
-                let replace = s.replace(&s[..index], "00");
-                let time = NaiveTime::parse_from_str(&replace, TIME_FORMAT).context(InvalidTime)?;
-                let sec = hours.abs() * 3600 + time.num_seconds_from_midnight() as i64;
-                let positive = if hours < 0 { -1 } else { 1 };
-                let nano = time.nanosecond() as i64;
-                Ok(Datum::Time(positive * ((sec * NANOSECONDS) + nano)))
-            }
-            None => InvalidTime {
-                source: chrono::ParseError(ParseErrorKind::OutOfRange),
-            },
-        }
+        let (time, positive) = match s.as_bytes().first() {
+            Some(b'-') => (
+                NaiveTime::parse_from_str(&s[1..], TIME_FORMAT).context(InvalidTime)?,
+                -1,
+            ),
+            _ => (
+                NaiveTime::parse_from_str(s, TIME_FORMAT).context(InvalidTime)?,
+                1,
+            ),
+        };
+
+        let sec = time.num_seconds_from_midnight() as i64;
+        let nano = time.nanosecond() as i64;
+        Ok(Datum::Time(positive * ((sec * NANOSECONDS) + nano)))
     }
 
     fn parse_datum_date_from_str(s: &str) -> Result<Datum> {
@@ -1286,9 +1278,12 @@
         let expects = ["-23:59:59.999", "23:59:59.999", "00:59:59.567", "10:00:00"];
 
         for (i, source) in cases.iter().enumerate() {
-            if let Datum::Time(v) = source {
-                let datum = Datum::format_datum_time(v);
-                assert_eq!(&datum, expects.get(i).unwrap());
+            match source {
+                Datum::Time(v) => {
+                    let datum = Datum::format_datum_time(v);
+                    assert_eq!(datum, expects.get(i).unwrap().clone());
+                }
+                _ => {}
             }
         }
     }
