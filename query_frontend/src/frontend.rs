--- conflicted
+++ resolved
@@ -29,11 +29,8 @@
 
 use crate::{
     ast::{Statement, TableName},
-<<<<<<< HEAD
+    config::DynamicConfig,
     opentsdb::types::{OpentsdbQueryPlan, QueryRequest},
-=======
-    config::DynamicConfig,
->>>>>>> 2acc4736
     parser::Parser,
     plan::Plan,
     planner::Planner,
@@ -202,7 +199,12 @@
         ctx: &Context,
         query: QueryRequest,
     ) -> Result<OpentsdbQueryPlan> {
-        let planner = Planner::new(&self.provider, ctx.request_id, ctx.read_parallelism);
+        let planner = Planner::new(
+            &self.provider,
+            ctx.request_id,
+            ctx.read_parallelism,
+            self.dyn_config.as_ref(),
+        );
         planner.opentsdb_query_to_plan(query).context(CreatePlan)
     }
 
