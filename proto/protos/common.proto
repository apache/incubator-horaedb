--- conflicted
+++ resolved
@@ -44,7 +44,6 @@
 
 // Table Schema
 message TableSchema {
-<<<<<<< HEAD
     // Schema of each column
     repeated ColumnSchema columns = 1;
     // Version of the schema
@@ -57,18 +56,6 @@
     bool enable_tsid_primary_key = 5;
     // Primary key index
     repeated uint64 primary_key_index = 6;
-=======
-  // Schema of each column
-  repeated ColumnSchema columns = 1;
-  // Version of the schema
-  uint32 version = 2;
-  // Key column num
-  uint32 num_key_columns = 3;
-  // Timestamp index in columns
-  uint32 timestamp_index = 4;
-  // Enable auto generated tsid as primary key
-  bool enable_tsid_primary_key = 5;
->>>>>>> 0d95b68b
 }
 
 // Time range of [start, end)
