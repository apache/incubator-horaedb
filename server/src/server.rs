--- conflicted
+++ resolved
@@ -306,11 +306,12 @@
         let function_registry = self.function_registry.context(MissingFunctionRegistry)?;
         let opened_wals = self.opened_wals.context(MissingWals)?;
         let router = self.router.context(MissingRouter)?;
-<<<<<<< HEAD
         let provider = self
             .schema_config_provider
             .context(MissingSchemaConfigProvider)?;
-=======
+        let log_runtime = self.log_runtime.context(MissingLogRuntime)?;
+        let engine_runtimes = self.engine_runtimes.context(MissingEngineRuntimes)?;
+        let config_content = self.config_content.expect("Missing config content");
 
         let remote_engine_ref = Arc::new(RemoteEngineImpl::new(
             self.remote_engine_client_config.clone(),
@@ -318,7 +319,6 @@
         ));
 
         let partition_table_engine = Arc::new(PartitionTableEngine::new(remote_engine_ref.clone()));
->>>>>>> 72e7d820
 
         let instance = {
             let instance = Instance {
@@ -352,37 +352,26 @@
         };
 
         let proxy = Arc::new(Proxy::new(
-            router,
+            router.clone(),
             instance.clone(),
             self.server_config.forward,
             Endpoint::new(self.node_addr, self.server_config.grpc_port),
             self.server_config.resp_compress_min_length.as_byte() as usize,
             self.server_config.auto_create_table,
             provider.clone(),
+            self.server_config.hotspot,
+            engine_runtimes.bg_runtime.clone(),
         ));
 
-        let engine_runtimes = self.engine_runtimes.context(MissingEngineRuntimes)?;
-        let log_runtime = self.log_runtime.context(MissingLogRuntime)?;
-        let config_content = self.config_content.expect("Missing config content");
-
-<<<<<<< HEAD
-=======
-        let provider = self
-            .schema_config_provider
-            .context(MissingSchemaConfigProvider)?;
->>>>>>> 72e7d820
         let http_service = http::Builder::new(http_config)
             .engine_runtimes(engine_runtimes.clone())
             .log_runtime(log_runtime)
             .instance(instance.clone())
             .schema_config_provider(provider.clone())
             .config_content(config_content)
-<<<<<<< HEAD
             .proxy(proxy.clone())
-=======
             .router(router.clone())
             .opened_wals(opened_wals.clone())
->>>>>>> 72e7d820
             .build()
             .context(HttpService {
                 msg: "build failed",
@@ -401,7 +390,6 @@
             .build()
             .context(BuildMysqlService)?;
 
-<<<<<<< HEAD
         let rpc_services = grpc::Builder::new()
             .endpoint(grpc_endpoint.to_string())
             .runtimes(engine_runtimes)
@@ -412,32 +400,6 @@
             .proxy(proxy)
             .build()
             .context(BuildGrpcService)?;
-=======
-        let rpc_services =
-            grpc::Builder::new()
-                .endpoint(
-                    Endpoint::new(self.server_config.bind_addr, self.server_config.grpc_port)
-                        .to_string(),
-                )
-                .local_endpoint(
-                    Endpoint::new(self.node_addr, self.server_config.grpc_port).to_string(),
-                )
-                .resp_compress_min_length(
-                    self.server_config.resp_compress_min_length.as_byte() as usize
-                )
-                .runtimes(engine_runtimes)
-                .instance(instance.clone())
-                .router(router)
-                .cluster(self.cluster.clone())
-                .opened_wals(opened_wals)
-                .schema_config_provider(provider)
-                .forward_config(self.server_config.forward)
-                .hotspot_config(self.server_config.hotspot)
-                .timeout(self.server_config.timeout.map(|v| v.0))
-                .auto_create_table(self.server_config.auto_create_table)
-                .build()
-                .context(BuildGrpcService)?;
->>>>>>> 72e7d820
 
         let server = Server {
             http_service,
