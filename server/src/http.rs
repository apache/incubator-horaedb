// Copyright 2022 CeresDB Project Authors. Licensed under Apache-2.0.

//! Http service

use std::{
    collections::HashMap, convert::Infallible, error::Error as StdError, net::IpAddr, sync::Arc,
    time::Duration,
};

use common_util::error::BoxError;
use handlers::query::QueryRequest;
use log::{error, info};
use logger::RuntimeLevel;
use profile::Profiler;
use prom_remote_api::{types::RemoteStorageRef, web};
use query_engine::executor::Executor as QueryExecutor;
use router::{endpoint::Endpoint, Router, RouterRef};
use serde::Serialize;
use snafu::{Backtrace, OptionExt, ResultExt, Snafu};
use table_engine::{engine::EngineRuntimes, table::FlushRequest};
use tokio::sync::oneshot::{self, Receiver, Sender};
use warp::{
    header,
    http::StatusCode,
    reject,
    reply::{self, Reply},
    Filter,
};

use crate::{
    consts,
    context::RequestContext,
    error_util,
    handlers::{
        self,
        influxdb::{self, InfluxDb, InfluxqlParams, InfluxqlRequest, WriteParams, WriteRequest},
        prom::CeresDBStorage,
        query::Request,
    },
    instance::InstanceRef,
    metrics,
    schema_config_provider::SchemaConfigProviderRef,
};

#[derive(Debug, Snafu)]
pub enum Error {
    #[snafu(display("Failed to create request context, err:{}", source))]
    CreateContext { source: crate::context::Error },

    #[snafu(display("Failed to handle request, err:{}", source))]
    HandleRequest {
        source: Box<crate::handlers::error::Error>,
    },

    #[snafu(display("Failed to handle update log level, err:{}", msg))]
    HandleUpdateLogLevel { msg: String },

    #[snafu(display("Missing engine runtimes to build service.\nBacktrace:\n{}", backtrace))]
    MissingEngineRuntimes { backtrace: Backtrace },

    #[snafu(display("Missing log runtime to build service.\nBacktrace:\n{}", backtrace))]
    MissingLogRuntime { backtrace: Backtrace },

    #[snafu(display("Missing instance to build service.\nBacktrace:\n{}", backtrace))]
    MissingInstance { backtrace: Backtrace },

    #[snafu(display(
        "Missing server config content to build service.\nBacktrace:\n{}",
        backtrace
    ))]
    MissingServerConfigContent { backtrace: Backtrace },

    #[snafu(display("Missing schema config provider.\nBacktrace:\n{}", backtrace))]
    MissingSchemaConfigProvider { backtrace: Backtrace },

    #[snafu(display(
        "Fail to do heap profiling, err:{}.\nBacktrace:\n{}",
        source,
        backtrace
    ))]
    ProfileHeap {
        source: profile::Error,
        backtrace: Backtrace,
    },

    #[snafu(display("Fail to join async task, err:{}.", source))]
    JoinAsyncTask { source: common_util::runtime::Error },

    #[snafu(display(
        "Failed to parse ip addr, ip:{}, err:{}.\nBacktrace:\n{}",
        ip,
        source,
        backtrace
    ))]
    ParseIpAddr {
        ip: String,
        source: std::net::AddrParseError,
        backtrace: Backtrace,
    },

    #[snafu(display("Internal err:{}.", source))]
    Internal {
        source: Box<dyn StdError + Send + Sync>,
    },

<<<<<<< HEAD
    #[snafu(display("Missing router.\nBacktrace:\n{}", backtrace))]
    MissingRouter { backtrace: Backtrace },
=======
    #[snafu(display("Server already started.\nBacktrace:\n{}", backtrace))]
    AlreadyStarted { backtrace: Backtrace },
>>>>>>> 0831a84f
}

define_result!(Error);

impl reject::Reject for Error {}

pub const DEFAULT_MAX_BODY_SIZE: u64 = 64 * 1024;

/// Http service
///
/// Endpoints beginning with /debug are for internal use, and may subject to
/// breaking changes.
pub struct Service<Q> {
    engine_runtimes: Arc<EngineRuntimes>,
    log_runtime: Arc<RuntimeLevel>,
    instance: InstanceRef<Q>,
    profiler: Arc<Profiler>,
    prom_remote_storage: RemoteStorageRef<RequestContext, crate::handlers::prom::Error>,
    influxdb: Arc<InfluxDb<Q>>,
    tx: Sender<()>,
    rx: Option<Receiver<()>>,
    config: HttpConfig,
<<<<<<< HEAD
    router: Arc<dyn Router + Send + Sync>,
=======
    config_content: String,
>>>>>>> 0831a84f
}

impl<Q: QueryExecutor + 'static> Service<Q> {
    pub async fn start(&mut self) -> Result<()> {
        let ip_addr: IpAddr = self
            .config
            .endpoint
            .addr
            .parse()
            .with_context(|| ParseIpAddr {
                ip: self.config.endpoint.addr.to_string(),
            })?;
        let rx = self.rx.take().context(AlreadyStarted)?;

        info!(
            "HTTP server tries to listen on {}",
            &self.config.endpoint.to_string()
        );

        // Register filters to warp and rejection handler
        let routes = self.routes().recover(handle_rejection);
        let (_addr, server) = warp::serve(routes).bind_with_graceful_shutdown(
            (ip_addr, self.config.endpoint.port),
            async {
                rx.await.ok();
            },
        );

        self.engine_runtimes.bg_runtime.spawn(server);

        Ok(())
    }

    pub fn stop(self) {
        if let Err(e) = self.tx.send(()) {
            error!("Failed to send http service stop message, err:{:?}", e);
        }
    }
}

impl<Q: QueryExecutor + 'static> Service<Q> {
    fn routes(
        &self,
    ) -> impl Filter<Extract = (impl warp::Reply,), Error = warp::Rejection> + Clone {
        self.home()
            // public APIs
            .or(self.metrics())
            .or(self.sql())
            .or(self.influxdb_api())
            .or(self.prom_api())
            .or(self.route())
            // admin APIs
            .or(self.admin_block())
            // debug APIs
            .or(self.flush_memtable())
            .or(self.update_log_level())
            .or(self.heap_profile())
            .or(self.server_config())
    }

    /// Expose `/prom/v1/read` and `/prom/v1/write` to serve Prometheus remote
    /// storage request
    fn prom_api(
        &self,
    ) -> impl Filter<Extract = (impl warp::Reply,), Error = warp::Rejection> + Clone {
        let write_api = warp::path!("write")
            .and(web::warp::with_remote_storage(
                self.prom_remote_storage.clone(),
            ))
            .and(self.with_context())
            .and(web::warp::protobuf_body())
            .and_then(web::warp::write);
        let query_api = warp::path!("read")
            .and(web::warp::with_remote_storage(
                self.prom_remote_storage.clone(),
            ))
            .and(self.with_context())
            .and(web::warp::protobuf_body())
            .and_then(web::warp::read);

        warp::path!("prom" / "v1" / ..)
            .and(warp::post())
            .and(warp::body::content_length_limit(self.config.max_body_size))
            .and(write_api.or(query_api))
    }

    // GET /
    fn home(&self) -> impl Filter<Extract = (impl warp::Reply,), Error = warp::Rejection> + Clone {
        warp::path::end().and(warp::get()).map(|| {
            let mut resp = HashMap::new();
            resp.insert("status", "ok");
            reply::json(&resp)
        })
    }

    // POST /sql
    fn sql(&self) -> impl Filter<Extract = (impl warp::Reply,), Error = warp::Rejection> + Clone {
        // accept json or plain text
        let extract_request = warp::body::json()
            .or(warp::body::bytes().map(Request::from))
            .unify();

        warp::path!("sql")
            .and(warp::post())
            .and(warp::body::content_length_limit(self.config.max_body_size))
            .and(extract_request)
            .and(self.with_context())
            .and(self.with_instance())
            .and_then(|req, ctx, instance| async move {
                let req = QueryRequest::Sql(req);
                let result = handlers::query::handle_query(&ctx, instance, req)
                    .await
                    .map(handlers::query::convert_output)
                    .map_err(|e| {
                        // TODO(yingwen): Maybe truncate and print the sql
                        error!("Http service Failed to handle sql, err:{}", e);
                        Box::new(e)
                    })
                    .context(HandleRequest);
                match result {
                    Ok(res) => Ok(reply::json(&res)),
                    Err(e) => Err(reject::custom(e)),
                }
            })
    }

<<<<<<< HEAD
    // GET /route/{table}
    fn route(&self) -> impl Filter<Extract = (impl warp::Reply,), Error = warp::Rejection> + Clone {
        warp::path!("route" / String)
            .and(warp::get())
            .and(self.with_context())
            .and(self.with_instance())
            .and_then(|table: String, ctx, instance| async move {
                let result = handlers::route::handle_route(&ctx, instance, table.clone())
                    .await
                    .map_err(|e| {
                        error!(
                            "Http service Failed to find route of table:{}, err:{:?}",
                            table, e
                        );
                        Box::new(e)
                    })
                    .context(HandleRequest);
                match result {
                    Ok(res) => Ok(reply::json(&res)),
                    Err(e) => Err(reject::custom(e)),
                }
            })
    }

    /// POST `/influxdb/v1/query` and `/influxdb/v1/write`
=======
    /// for write api:
    ///     POST `/influxdb/v1/write`
    ///
    /// for query api:
    ///     POST/GET `/influxdb/v1/query`
    ///
    /// It's derived from the influxdb 1.x query api described doc of 1.8:
    ///     https://docs.influxdata.com/influxdb/v1.8/tools/api/#query-http-endpoint
>>>>>>> 0831a84f
    fn influxdb_api(
        &self,
    ) -> impl Filter<Extract = (impl warp::Reply,), Error = warp::Rejection> + Clone {
        let body_limit = warp::body::content_length_limit(self.config.max_body_size);

        let write_api = warp::path!("write")
            .and(warp::post())
            .and(body_limit)
            .and(self.with_context())
            .and(self.with_influxdb())
            .and(warp::query::<WriteParams>())
            .and(warp::body::bytes())
            .and_then(|ctx, db, params, lines| async move {
                let request = WriteRequest::new(lines, params);
                influxdb::write(ctx, db, request).await
            });

        // Query support both get and post method, so we can't add `body_limit` here.
        // Otherwise it will throw `Rejection(LengthRequired)`
        // TODO: support body limit for POST request
        let query_api = warp::path!("query")
            .and(warp::method())
            .and(self.with_context())
            .and(self.with_influxdb())
            .and(warp::query::<InfluxqlParams>())
            .and(warp::body::form::<HashMap<String, String>>())
            .and_then(|method, ctx, db, params, body| async move {
                let request =
                    InfluxqlRequest::try_new(method, body, params).map_err(reject::custom)?;
                influxdb::query(ctx, db, QueryRequest::Influxql(request)).await
            });

        warp::path!("influxdb" / "v1" / ..).and(write_api.or(query_api))
    }

    // POST /debug/flush_memtable
    fn flush_memtable(
        &self,
    ) -> impl Filter<Extract = (impl warp::Reply,), Error = warp::Rejection> + Clone {
        warp::path!("debug" / "flush_memtable")
            .and(warp::post())
            .and(self.with_instance())
            .and_then(|instance: InstanceRef<Q>| async move {
                let get_all_tables = || {
                    let mut tables = Vec::new();
                    for catalog in instance
                        .catalog_manager
                        .all_catalogs()
                        .box_err()
                        .context(Internal)?
                    {
                        for schema in catalog.all_schemas().box_err().context(Internal)? {
                            for table in schema.all_tables().box_err().context(Internal)? {
                                tables.push(table);
                            }
                        }
                    }
                    Result::Ok(tables)
                };
                match get_all_tables() {
                    Ok(tables) => {
                        let mut failed_tables = Vec::new();
                        let mut success_tables = Vec::new();

                        for table in tables {
                            let table_name = table.name().to_string();
                            if let Err(e) = table.flush(FlushRequest::default()).await {
                                error!("flush {} failed, err:{}", &table_name, e);
                                failed_tables.push(table_name);
                            } else {
                                success_tables.push(table_name);
                            }
                        }
                        let mut result = HashMap::new();
                        result.insert("success", success_tables);
                        result.insert("failed", failed_tables);
                        Ok(reply::json(&result))
                    }
                    Err(e) => Err(reject::custom(e)),
                }
            })
    }

    // GET /metrics
    fn metrics(
        &self,
    ) -> impl Filter<Extract = (impl warp::Reply,), Error = warp::Rejection> + Clone {
        warp::path!("metrics").and(warp::get()).map(metrics::dump)
    }

    // GET /debug/heap_profile/{seconds}
    fn heap_profile(
        &self,
    ) -> impl Filter<Extract = (impl warp::Reply,), Error = warp::Rejection> + Clone {
        warp::path!("debug" / "heap_profile" / ..)
            .and(warp::path::param::<u64>())
            .and(warp::get())
            .and(self.with_context())
            .and(self.with_profiler())
            .and_then(
                |duration_sec: u64, ctx: RequestContext, profiler: Arc<Profiler>| async move {
                    let handle = ctx.runtime.spawn_blocking(move || {
                        profiler.dump_mem_prof(duration_sec).context(ProfileHeap)
                    });
                    let result = handle.await.context(JoinAsyncTask);
                    match result {
                        Ok(Ok(prof_data)) => Ok(prof_data.into_response()),
                        Ok(Err(e)) => Err(reject::custom(e)),
                        Err(e) => Err(reject::custom(e)),
                    }
                },
            )
    }

    // GET /debug/config
    fn server_config(
        &self,
    ) -> impl Filter<Extract = (impl warp::Reply,), Error = warp::Rejection> + Clone {
        let server_config_content = self.config_content.clone();
        warp::path!("debug" / "config")
            .and(warp::get())
            .map(move || server_config_content.clone())
    }

    // PUT /debug/log_level/{level}
    fn update_log_level(
        &self,
    ) -> impl Filter<Extract = (impl warp::Reply,), Error = warp::Rejection> + Clone {
        warp::path!("debug" / "log_level" / String)
            .and(warp::put())
            .and(self.with_log_runtime())
            .and_then(
                |log_level: String, log_runtime: Arc<RuntimeLevel>| async move {
                    let result = log_runtime
                        .set_level_by_str(log_level.as_str())
                        .map_err(|e| Error::HandleUpdateLogLevel { msg: e });
                    match result {
                        Ok(()) => Ok(reply::json(&log_level)),
                        Err(e) => Err(reject::custom(e)),
                    }
                },
            )
    }

    // POST /admin/block
    fn admin_block(
        &self,
    ) -> impl Filter<Extract = (impl warp::Reply,), Error = warp::Rejection> + Clone {
        warp::path!("admin" / "block")
            .and(warp::post())
            .and(warp::body::json())
            .and(self.with_context())
            .and(self.with_instance())
            .and_then(|req, ctx, instance| async {
                let result = handlers::admin::handle_block(ctx, instance, req)
                    .await
                    .map_err(|e| {
                        error!("Http service failed to handle admin block, err:{}", e);
                        Box::new(e)
                    })
                    .context(HandleRequest);

                match result {
                    Ok(res) => Ok(reply::json(&res)),
                    Err(e) => Err(reject::custom(e)),
                }
            })
    }

    fn with_context(
        &self,
    ) -> impl Filter<Extract = (RequestContext,), Error = warp::Rejection> + Clone {
        let default_catalog = self
            .instance
            .catalog_manager
            .default_catalog_name()
            .to_string();
        let default_schema = self
            .instance
            .catalog_manager
            .default_schema_name()
            .to_string();
        //TODO(boyan) use read/write runtime by sql type.
        let runtime = self.engine_runtimes.bg_runtime.clone();
        let timeout = self.config.timeout;
        let router = self.router.clone();

        header::optional::<String>(consts::CATALOG_HEADER)
            .and(header::optional::<String>(consts::SCHEMA_HEADER))
            .and(header::optional::<String>(consts::TENANT_HEADER))
            .and_then(
                move |catalog: Option<_>, schema: Option<_>, _tenant: Option<_>| {
                    // Clone the captured variables
                    let default_catalog = default_catalog.clone();
                    let runtime = runtime.clone();
                    let schema = schema.unwrap_or_else(|| default_schema.clone());
                    let router = router.clone();
                    async move {
                        RequestContext::builder()
                            .catalog(catalog.unwrap_or(default_catalog))
                            .schema(schema)
                            .runtime(runtime)
                            .timeout(timeout)
                            .enable_partition_table_access(true)
                            .router(router)
                            .build()
                            .context(CreateContext)
                            .map_err(reject::custom)
                    }
                },
            )
    }

    fn with_profiler(&self) -> impl Filter<Extract = (Arc<Profiler>,), Error = Infallible> + Clone {
        let profiler = self.profiler.clone();
        warp::any().map(move || profiler.clone())
    }

    fn with_influxdb(
        &self,
    ) -> impl Filter<Extract = (Arc<InfluxDb<Q>>,), Error = Infallible> + Clone {
        let influxdb = self.influxdb.clone();
        warp::any().map(move || influxdb.clone())
    }

    fn with_instance(
        &self,
    ) -> impl Filter<Extract = (InstanceRef<Q>,), Error = Infallible> + Clone {
        let instance = self.instance.clone();
        warp::any().map(move || instance.clone())
    }

    fn with_log_runtime(
        &self,
    ) -> impl Filter<Extract = (Arc<RuntimeLevel>,), Error = Infallible> + Clone {
        let log_runtime = self.log_runtime.clone();
        warp::any().map(move || log_runtime.clone())
    }
}

/// Service builder
pub struct Builder<Q> {
    config: HttpConfig,
    engine_runtimes: Option<Arc<EngineRuntimes>>,
    log_runtime: Option<Arc<RuntimeLevel>>,
    instance: Option<InstanceRef<Q>>,
    schema_config_provider: Option<SchemaConfigProviderRef>,
<<<<<<< HEAD
    router: Option<RouterRef>,
=======
    config_content: Option<String>,
>>>>>>> 0831a84f
}

impl<Q> Builder<Q> {
    pub fn new(config: HttpConfig) -> Self {
        Self {
            config,
            engine_runtimes: None,
            log_runtime: None,
            instance: None,
            schema_config_provider: None,
<<<<<<< HEAD
            router: None,
=======
            config_content: None,
>>>>>>> 0831a84f
        }
    }

    pub fn engine_runtimes(mut self, engine_runtimes: Arc<EngineRuntimes>) -> Self {
        self.engine_runtimes = Some(engine_runtimes);
        self
    }

    pub fn log_runtime(mut self, log_runtime: Arc<RuntimeLevel>) -> Self {
        self.log_runtime = Some(log_runtime);
        self
    }

    pub fn instance(mut self, instance: InstanceRef<Q>) -> Self {
        self.instance = Some(instance);
        self
    }

    pub fn schema_config_provider(mut self, provider: SchemaConfigProviderRef) -> Self {
        self.schema_config_provider = Some(provider);
        self
    }

<<<<<<< HEAD
    pub fn router(mut self, router: RouterRef) -> Self {
        self.router = Some(router);
=======
    pub fn config_content(mut self, content: String) -> Self {
        self.config_content = Some(content);
>>>>>>> 0831a84f
        self
    }
}

impl<Q: QueryExecutor + 'static> Builder<Q> {
    /// Build and start the service
    pub fn build(self) -> Result<Service<Q>> {
        let engine_runtimes = self.engine_runtimes.context(MissingEngineRuntimes)?;
        let log_runtime = self.log_runtime.context(MissingLogRuntime)?;
        let instance = self.instance.context(MissingInstance)?;
        let config_content = self.config_content.context(MissingInstance)?;
        let schema_config_provider = self
            .schema_config_provider
            .context(MissingSchemaConfigProvider)?;
        let router = self.router.context(MissingRouter)?;
        let prom_remote_storage = Arc::new(CeresDBStorage::new(
            instance.clone(),
            schema_config_provider.clone(),
        ));
        let influxdb = Arc::new(InfluxDb::new(instance.clone(), schema_config_provider));
        let (tx, rx) = oneshot::channel();

        let service = Service {
            engine_runtimes,
            log_runtime,
            instance,
            prom_remote_storage,
            influxdb,
            profiler: Arc::new(Profiler::default()),
            tx,
            rx: Some(rx),
            config: self.config.clone(),
<<<<<<< HEAD
            router,
=======
            config_content,
>>>>>>> 0831a84f
        };

        Ok(service)
    }
}

/// Http service config
#[derive(Debug, Clone)]
pub struct HttpConfig {
    pub endpoint: Endpoint,
    pub max_body_size: u64,
    pub timeout: Option<Duration>,
}

#[derive(Debug, Serialize)]
struct ErrorResponse {
    code: u16,
    message: String,
}

fn error_to_status_code(err: &Error) -> StatusCode {
    match err {
        Error::CreateContext { .. } => StatusCode::BAD_REQUEST,
        // TODO(yingwen): Map handle request error to more accurate status code
        Error::HandleRequest { .. }
        | Error::MissingEngineRuntimes { .. }
        | Error::MissingLogRuntime { .. }
        | Error::MissingInstance { .. }
        | Error::MissingServerConfigContent { .. }
        | Error::MissingSchemaConfigProvider { .. }
        | Error::ParseIpAddr { .. }
        | Error::ProfileHeap { .. }
        | Error::Internal { .. }
        | Error::JoinAsyncTask { .. }
        | Error::AlreadyStarted { .. }
        | Error::HandleUpdateLogLevel { .. } => StatusCode::INTERNAL_SERVER_ERROR,
        Error::MissingRouter { .. } => StatusCode::INTERNAL_SERVER_ERROR,
    }
}

async fn handle_rejection(
    rejection: warp::Rejection,
) -> std::result::Result<(impl warp::Reply,), Infallible> {
    let code;
    let message;

    if rejection.is_not_found() {
        code = StatusCode::NOT_FOUND;
        message = String::from("NOT_FOUND");
    } else if let Some(err) = rejection.find() {
        code = error_to_status_code(err);
        let err_string = err.to_string();
        message = error_util::remove_backtrace_from_err(&err_string).to_string();
    } else {
        error!("handle error: {:?}", rejection);
        code = StatusCode::INTERNAL_SERVER_ERROR;
        message = error_util::remove_backtrace_from_err(&format!("UNKNOWN_ERROR: {rejection:?}"))
            .to_string();
    }

    let json = reply::json(&ErrorResponse {
        code: code.as_u16(),
        message,
    });

    Ok((reply::with_status(json, code),))
}<|MERGE_RESOLUTION|>--- conflicted
+++ resolved
@@ -103,13 +103,11 @@
         source: Box<dyn StdError + Send + Sync>,
     },
 
-<<<<<<< HEAD
+    #[snafu(display("Server already started.\nBacktrace:\n{}", backtrace))]
+    AlreadyStarted { backtrace: Backtrace },
+
     #[snafu(display("Missing router.\nBacktrace:\n{}", backtrace))]
     MissingRouter { backtrace: Backtrace },
-=======
-    #[snafu(display("Server already started.\nBacktrace:\n{}", backtrace))]
-    AlreadyStarted { backtrace: Backtrace },
->>>>>>> 0831a84f
 }
 
 define_result!(Error);
@@ -132,11 +130,9 @@
     tx: Sender<()>,
     rx: Option<Receiver<()>>,
     config: HttpConfig,
-<<<<<<< HEAD
+    config_content: String,
     router: Arc<dyn Router + Send + Sync>,
-=======
-    config_content: String,
->>>>>>> 0831a84f
+
 }
 
 impl<Q: QueryExecutor + 'static> Service<Q> {
@@ -263,7 +259,6 @@
             })
     }
 
-<<<<<<< HEAD
     // GET /route/{table}
     fn route(&self) -> impl Filter<Extract = (impl warp::Reply,), Error = warp::Rejection> + Clone {
         warp::path!("route" / String)
@@ -288,8 +283,6 @@
             })
     }
 
-    /// POST `/influxdb/v1/query` and `/influxdb/v1/write`
-=======
     /// for write api:
     ///     POST `/influxdb/v1/write`
     ///
@@ -298,7 +291,6 @@
     ///
     /// It's derived from the influxdb 1.x query api described doc of 1.8:
     ///     https://docs.influxdata.com/influxdb/v1.8/tools/api/#query-http-endpoint
->>>>>>> 0831a84f
     fn influxdb_api(
         &self,
     ) -> impl Filter<Extract = (impl warp::Reply,), Error = warp::Rejection> + Clone {
@@ -546,11 +538,8 @@
     log_runtime: Option<Arc<RuntimeLevel>>,
     instance: Option<InstanceRef<Q>>,
     schema_config_provider: Option<SchemaConfigProviderRef>,
-<<<<<<< HEAD
+    config_content: Option<String>,
     router: Option<RouterRef>,
-=======
-    config_content: Option<String>,
->>>>>>> 0831a84f
 }
 
 impl<Q> Builder<Q> {
@@ -561,11 +550,8 @@
             log_runtime: None,
             instance: None,
             schema_config_provider: None,
-<<<<<<< HEAD
+            config_content: None,
             router: None,
-=======
-            config_content: None,
->>>>>>> 0831a84f
         }
     }
 
@@ -589,13 +575,13 @@
         self
     }
 
-<<<<<<< HEAD
+    pub fn config_content(mut self, content: String) -> Self {
+        self.config_content = Some(content);
+        self
+    }
+
     pub fn router(mut self, router: RouterRef) -> Self {
         self.router = Some(router);
-=======
-    pub fn config_content(mut self, content: String) -> Self {
-        self.config_content = Some(content);
->>>>>>> 0831a84f
         self
     }
 }
@@ -628,11 +614,8 @@
             tx,
             rx: Some(rx),
             config: self.config.clone(),
-<<<<<<< HEAD
+            config_content,
             router,
-=======
-            config_content,
->>>>>>> 0831a84f
         };
 
         Ok(service)
