--- conflicted
+++ resolved
@@ -11,12 +11,8 @@
     },
 };
 use common_types::{record_batch::RecordBatch, request_id::RequestId};
-<<<<<<< HEAD
 use common_util::{avro, time::InstantExt};
-=======
-use common_util::time::InstantExt;
 use futures::FutureExt;
->>>>>>> cd3f9766
 use http::StatusCode;
 use interpreters::{context::Context as InterpreterContext, factory::Factory, interpreter::Output};
 use log::{error, info, warn};
@@ -28,13 +24,7 @@
 };
 use tonic::{transport::Channel, IntoRequest};
 
-<<<<<<< HEAD
-use crate::grpc::storage_service::{
-    error::{ErrNoCause, ErrWithCause, Result},
-    HandlerContext,
-=======
 use crate::{
-    avro_util,
     config::Endpoint,
     grpc::{
         forward::{ForwardRequest, ForwardResult},
@@ -43,7 +33,6 @@
             HandlerContext,
         },
     },
->>>>>>> cd3f9766
 };
 
 /// Schema name of the record
