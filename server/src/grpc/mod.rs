--- conflicted
+++ resolved
@@ -274,29 +274,8 @@
             RemoteEngineServiceServer::new(service)
         };
 
-<<<<<<< HEAD
-        let bg_runtime = runtimes.bg_runtime.clone();
-
-=======
-        let forward_config = self.forward_config.unwrap_or_default();
-        let hotspot_config = self.hotspot_config.unwrap_or_default();
         let runtime = runtimes.default_runtime.clone();
-        let proxy = Proxy::try_new(
-            router,
-            instance,
-            forward_config,
-            self.local_endpoint.context(MissingLocalEndpoint)?,
-            self.resp_compress_min_length,
-            self.auto_create_table,
-            schema_config_provider,
-            hotspot_config,
-            runtime.clone(),
-        )
-        .box_err()
-        .context(Internal {
-            msg: "fail to init proxy",
-        })?;
->>>>>>> 6f6893f9
+
         let storage_service = StorageServiceImpl {
             proxy,
             runtimes,
@@ -311,7 +290,7 @@
             rpc_server,
             meta_rpc_server,
             remote_engine_server,
-            runtime: bg_runtime,
+            runtime,
             stop_tx: None,
             join_handle: None,
         })
