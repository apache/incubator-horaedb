// Copyright 2022 CeresDB Project Authors. Licensed under Apache-2.0.

//! Grpc services

use std::{
    net::{AddrParseError, SocketAddr},
    stringify,
    sync::Arc,
    time::Duration,
};

use analytic_engine::setup::OpenedWals;
use ceresdbproto::{
    meta_event::meta_event_service_server::MetaEventServiceServer,
    remote_engine::remote_engine_service_server::RemoteEngineServiceServer,
    storage::storage_service_server::StorageServiceServer,
};
use cluster::ClusterRef;
use common_types::column_schema;
use common_util::{
    define_result,
    error::{BoxError, GenericError},
    runtime::{JoinHandle, Runtime},
};
use futures::FutureExt;
use log::{info, warn};
use query_engine::executor::Executor as QueryExecutor;
use router::RouterRef;
use snafu::{Backtrace, OptionExt, ResultExt, Snafu};
use table_engine::engine::EngineRuntimes;
use tokio::sync::oneshot::{self, Sender};
use tonic::transport::Server;

use crate::{
    grpc::{
<<<<<<< HEAD
        forward::Forwarder, hotspot::HotspotRecorder, meta_event_service::MetaServiceImpl,
        remote_engine_service::RemoteEngineServiceImpl, storage_service::StorageServiceImpl,
=======
        meta_event_service::MetaServiceImpl, remote_engine_service::RemoteEngineServiceImpl,
        storage_service::StorageServiceImpl,
>>>>>>> 32bd51ec
    },
    instance::InstanceRef,
    proxy::{forward, Proxy},
    schema_config_provider::{self, SchemaConfigProviderRef},
};

<<<<<<< HEAD
pub mod forward;
pub mod hotspot;
mod hotspot_lru;
=======
>>>>>>> 32bd51ec
mod meta_event_service;
mod metrics;
mod remote_engine_service;
pub(crate) mod storage_service;

#[derive(Debug, Snafu)]
pub enum Error {
    #[snafu(display("Internal error, message:{}, cause:{}", msg, source))]
    Internal { msg: String, source: GenericError },

    #[snafu(display(
        "Failed to keep grpc service, err:{}.\nBacktrace:\n{}",
        source,
        backtrace
    ))]
    FailServe {
        source: tonic::transport::Error,
        backtrace: Backtrace,
    },

    #[snafu(display(
        "Failed to parse rpc service addr, err:{}.\nBacktrace:\n{}",
        source,
        backtrace
    ))]
    InvalidRpcServeAddr {
        source: AddrParseError,
        backtrace: Backtrace,
    },

    #[snafu(display("Missing meta client config.\nBacktrace:\n{}", backtrace))]
    MissingMetaClientConfig { backtrace: Backtrace },

    #[snafu(display("Missing grpc environment.\nBacktrace:\n{}", backtrace))]
    MissingEnv { backtrace: Backtrace },

    #[snafu(display("Missing runtimes.\nBacktrace:\n{}", backtrace))]
    MissingRuntimes { backtrace: Backtrace },

    #[snafu(display(
        "Missing local endpoint when forwarder enabled.\nBacktrace:\n{}",
        backtrace
    ))]
    MissingLocalEndpoint { backtrace: Backtrace },

    #[snafu(display("Invalid local endpoint when forwarder enabled, err:{}", source,))]
    InvalidLocalEndpoint { source: GenericError },

    #[snafu(display("Missing instance.\nBacktrace:\n{}", backtrace))]
    MissingInstance { backtrace: Backtrace },

    #[snafu(display("Missing router.\nBacktrace:\n{}", backtrace))]
    MissingRouter { backtrace: Backtrace },

    #[snafu(display("Missing wals.\nBacktrace:\n{}", backtrace))]
    MissingWals { backtrace: Backtrace },

    #[snafu(display("Missing schema config provider.\nBacktrace:\n{}", backtrace))]
    MissingSchemaConfigProvider { backtrace: Backtrace },

    #[snafu(display("Missing timeout.\nBacktrace:\n{}", backtrace))]
    MissingTimeout { backtrace: Backtrace },

    #[snafu(display("Catalog name is not utf8.\nBacktrace:\n{}", backtrace))]
    ParseCatalogName {
        source: std::string::FromUtf8Error,
        backtrace: Backtrace,
    },

    #[snafu(display("Schema name is not utf8.\nBacktrace:\n{}", backtrace))]
    ParseSchemaName {
        source: std::string::FromUtf8Error,
        backtrace: Backtrace,
    },

    #[snafu(display("Fail to build forwarder, err:{}", source))]
    BuildForwarder { source: forward::Error },

    #[snafu(display(
        "Fail to build column schema from column: {}, err:{}",
        column_name,
        source
    ))]
    BuildColumnSchema {
        column_name: String,
        source: column_schema::Error,
    },

    #[snafu(display("Invalid column: {} schema, err:{}", column_name, source))]
    InvalidColumnSchema {
        column_name: String,
        source: column_schema::Error,
    },

    #[snafu(display("Invalid argument: {}", msg))]
    InvalidArgument { msg: String },

    #[snafu(display("Get schema config failed, err:{}", source))]
    GetSchemaConfig {
        source: schema_config_provider::Error,
    },
}

define_result!(Error);

/// Rpc services manages all grpc services of the server.
pub struct RpcServices<Q: QueryExecutor + 'static> {
    serve_addr: SocketAddr,
    rpc_server: StorageServiceServer<StorageServiceImpl<Q>>,
    meta_rpc_server: Option<MetaEventServiceServer<MetaServiceImpl<Q>>>,
    remote_engine_server: RemoteEngineServiceServer<RemoteEngineServiceImpl<Q>>,
    runtime: Arc<Runtime>,
    stop_tx: Option<Sender<()>>,
    join_handle: Option<JoinHandle<()>>,
}

impl<Q: QueryExecutor + 'static> RpcServices<Q> {
    pub async fn start(&mut self) -> Result<()> {
        let rpc_server = self.rpc_server.clone();
        let meta_rpc_server = self.meta_rpc_server.clone();
        let remote_engine_server = self.remote_engine_server.clone();
        let serve_addr = self.serve_addr;
        let (stop_tx, stop_rx) = oneshot::channel();
        let join_handle = self.runtime.spawn(async move {
            info!("Grpc server tries to listen on {}", serve_addr);

            let mut router = Server::builder().add_service(rpc_server);

            if let Some(s) = meta_rpc_server {
                info!("Grpc server serves meta rpc service");
                router = router.add_service(s);
            };

            info!("Grpc server serves remote engine rpc service");
            router = router.add_service(remote_engine_server);

            router
                .serve_with_shutdown(serve_addr, stop_rx.map(drop))
                .await
                .unwrap_or_else(|e| {
                    panic!("Grpc server listens failed, err:{e:?}");
                });
        });
        self.join_handle = Some(join_handle);
        self.stop_tx = Some(stop_tx);
        Ok(())
    }

    pub async fn shutdown(&mut self) {
        if let Some(stop_tx) = self.stop_tx.take() {
            let res = stop_tx.send(());
            warn!("Send stop signal, send_res:{:?}", res);
        }

        if let Some(join_handle) = self.join_handle.take() {
            let join_res = join_handle.await;
            warn!("Finish join with serve task, join_res:{:?}", join_res);
        }
    }
}

pub struct Builder<Q> {
    endpoint: String,
    timeout: Option<Duration>,
    resp_compress_min_length: usize,
    local_endpoint: Option<String>,
    runtimes: Option<Arc<EngineRuntimes>>,
    instance: Option<InstanceRef<Q>>,
    router: Option<RouterRef>,
    cluster: Option<ClusterRef>,
    opened_wals: Option<OpenedWals>,
    schema_config_provider: Option<SchemaConfigProviderRef>,
    forward_config: Option<forward::Config>,
    auto_create_table: bool,
    hotspot_config: Option<hotspot::Config>,
}

impl<Q> Builder<Q> {
    pub fn new() -> Self {
        Self {
            endpoint: "0.0.0.0:8381".to_string(),
            timeout: None,
            resp_compress_min_length: 81920,
            local_endpoint: None,
            runtimes: None,
            instance: None,
            router: None,
            cluster: None,
            opened_wals: None,
            schema_config_provider: None,
            forward_config: None,
            auto_create_table: true,
            hotspot_config: None,
        }
    }

    pub fn endpoint(mut self, endpoint: String) -> Self {
        self.endpoint = endpoint;
        self
    }

    pub fn resp_compress_min_length(mut self, threshold: usize) -> Self {
        self.resp_compress_min_length = threshold;
        self
    }

    pub fn local_endpoint(mut self, endpoint: String) -> Self {
        self.local_endpoint = Some(endpoint);

        self
    }

    pub fn runtimes(mut self, runtimes: Arc<EngineRuntimes>) -> Self {
        self.runtimes = Some(runtimes);
        self
    }

    pub fn instance(mut self, instance: InstanceRef<Q>) -> Self {
        self.instance = Some(instance);
        self
    }

    pub fn router(mut self, router: RouterRef) -> Self {
        self.router = Some(router);
        self
    }

    // Cluster is an optional field for building [RpcServices].
    pub fn cluster(mut self, cluster: Option<ClusterRef>) -> Self {
        self.cluster = cluster;
        self
    }

    pub fn opened_wals(mut self, opened_wals: OpenedWals) -> Self {
        self.opened_wals = Some(opened_wals);
        self
    }

    pub fn schema_config_provider(mut self, provider: SchemaConfigProviderRef) -> Self {
        self.schema_config_provider = Some(provider);
        self
    }

    pub fn forward_config(mut self, config: forward::Config) -> Self {
        self.forward_config = Some(config);
        self
    }

    pub fn hotspot_config(mut self, config: hotspot::Config) -> Self {
        self.hotspot_config = Some(config);
        self
    }

    pub fn timeout(mut self, timeout: Option<Duration>) -> Self {
        self.timeout = timeout;
        self
    }

    pub fn auto_create_table(mut self, auto_create_table: bool) -> Self {
        self.auto_create_table = auto_create_table;
        self
    }
}

impl<Q: QueryExecutor + 'static> Builder<Q> {
    pub fn build(self) -> Result<RpcServices<Q>> {
        let runtimes = self.runtimes.context(MissingRuntimes)?;
        let instance = self.instance.context(MissingInstance)?;
        let router = self.router.context(MissingRouter)?;
        let opened_wals = self.opened_wals.context(MissingWals)?;
        let schema_config_provider = self
            .schema_config_provider
            .context(MissingSchemaConfigProvider)?;

        let meta_rpc_server = self.cluster.map(|v| {
            let builder = meta_event_service::Builder {
                cluster: v,
                instance: instance.clone(),
                runtime: runtimes.meta_runtime.clone(),
                opened_wals,
            };
            MetaEventServiceServer::new(builder.build())
        });

        let remote_engine_server = {
            let service = RemoteEngineServiceImpl {
                instance: instance.clone(),
                runtimes: runtimes.clone(),
            };
            RemoteEngineServiceServer::new(service)
        };

        let forward_config = self.forward_config.unwrap_or_default();
        let bg_runtime = runtimes.bg_runtime.clone();
<<<<<<< HEAD
        let hotspot_recorder = Arc::new(HotspotRecorder::new(
            self.hotspot_config.unwrap_or_default(),
        ));
        let storage_service = StorageServiceImpl {
=======
        let proxy = Proxy::try_new(
>>>>>>> 32bd51ec
            router,
            instance,
            forward_config,
            self.local_endpoint.context(MissingLocalEndpoint)?,
            self.resp_compress_min_length,
            self.auto_create_table,
            schema_config_provider,
        )
        .box_err()
        .context(Internal {
            msg: "fail to init proxy",
        })?;
        let storage_service = StorageServiceImpl {
            proxy: Arc::new(proxy),
            runtimes,
            timeout: self.timeout,
<<<<<<< HEAD
            resp_compress_min_length: self.resp_compress_min_length,
            auto_create_table: self.auto_create_table,
            hotspot_recorder,
=======
>>>>>>> 32bd51ec
        };
        let rpc_server = StorageServiceServer::new(storage_service);

        let serve_addr = self.endpoint.parse().context(InvalidRpcServeAddr)?;

        Ok(RpcServices {
            serve_addr,
            rpc_server,
            meta_rpc_server,
            remote_engine_server,
            runtime: bg_runtime,
            stop_tx: None,
            join_handle: None,
        })
    }
}<|MERGE_RESOLUTION|>--- conflicted
+++ resolved
@@ -33,25 +33,14 @@
 
 use crate::{
     grpc::{
-<<<<<<< HEAD
-        forward::Forwarder, hotspot::HotspotRecorder, meta_event_service::MetaServiceImpl,
-        remote_engine_service::RemoteEngineServiceImpl, storage_service::StorageServiceImpl,
-=======
         meta_event_service::MetaServiceImpl, remote_engine_service::RemoteEngineServiceImpl,
         storage_service::StorageServiceImpl,
->>>>>>> 32bd51ec
     },
     instance::InstanceRef,
     proxy::{forward, Proxy},
     schema_config_provider::{self, SchemaConfigProviderRef},
 };
 
-<<<<<<< HEAD
-pub mod forward;
-pub mod hotspot;
-mod hotspot_lru;
-=======
->>>>>>> 32bd51ec
 mod meta_event_service;
 mod metrics;
 mod remote_engine_service;
@@ -345,15 +334,11 @@
         };
 
         let forward_config = self.forward_config.unwrap_or_default();
+        let hotspot_recorder = Arc::new(HotspotRecorder::new(
+        self.hotspot_config.unwrap_or_default(),
+        ));
         let bg_runtime = runtimes.bg_runtime.clone();
-<<<<<<< HEAD
-        let hotspot_recorder = Arc::new(HotspotRecorder::new(
-            self.hotspot_config.unwrap_or_default(),
-        ));
-        let storage_service = StorageServiceImpl {
-=======
         let proxy = Proxy::try_new(
->>>>>>> 32bd51ec
             router,
             instance,
             forward_config,
@@ -370,12 +355,6 @@
             proxy: Arc::new(proxy),
             runtimes,
             timeout: self.timeout,
-<<<<<<< HEAD
-            resp_compress_min_length: self.resp_compress_min_length,
-            auto_create_table: self.auto_create_table,
-            hotspot_recorder,
-=======
->>>>>>> 32bd51ec
         };
         let rpc_server = StorageServiceServer::new(storage_service);
 
