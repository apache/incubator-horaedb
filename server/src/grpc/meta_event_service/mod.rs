--- conflicted
+++ resolved
@@ -321,15 +321,7 @@
         msg: "table info is missing in the CreateTableOnShardRequest",
     })?;
 
-<<<<<<< HEAD
-    // Create the table by catalog manager afterwards.
-    let default_catalog = ctx.default_catalog()?;
-
-    let schema = find_schema(default_catalog, &table_info.schema_name)?;
-
-=======
     // Get information for partition table creating.
->>>>>>> 796c209e
     let table_schema = SchemaEncoder::default()
         .decode(&request.encoded_schema)
         .box_err()
@@ -353,26 +345,18 @@
         None => None,
     };
 
-<<<<<<< HEAD
     let table_engine = if partition_info.is_some() {
         ctx.partition_table_engine.clone()
     } else {
         ctx.table_engine.clone()
     };
 
-    let create_table_request = CreateTableRequest {
-        catalog_name: ctx.catalog_manager.default_catalog_name().to_string(),
-        schema_name: table_info.schema_name,
-        schema_id: SchemaId::from_u32(table_info.schema_id),
-        table_name: table_info.name,
-        table_id: Some(TableId::new(table_info.id)),
-=======
     // Build create table request and options.
     let create_table_request = CreateTableRequest {
         catalog_name: catalog_name.clone(),
-        schema_name: table.schema_name,
-        table_name: table.name,
->>>>>>> 796c209e
+        schema_name: table_info.schema_name,
+        table_name: table_info.name,
+        table_id: Some(TableId::new(table_info.id)),
         table_schema,
         engine: request.engine,
         options: request.options,
