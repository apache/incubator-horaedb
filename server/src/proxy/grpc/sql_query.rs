--- conflicted
+++ resolved
@@ -143,54 +143,6 @@
         Ok(ReceiverStream::new(rx).boxed())
     }
 
-<<<<<<< HEAD
-=======
-    async fn maybe_forward_sql_query(
-        &self,
-        req: &SqlQueryRequest,
-    ) -> Option<ForwardResult<SqlQueryResponse, Error>> {
-        if req.tables.len() != 1 {
-            warn!("Unable to forward sql query without exactly one table, req:{req:?}",);
-
-            return None;
-        }
-
-        let req_ctx = req.context.as_ref().unwrap();
-        let forward_req = ForwardRequest {
-            schema: req_ctx.database.clone(),
-            table: req.tables[0].clone(),
-            req: req.clone().into_request(),
-        };
-        let do_query = |mut client: StorageServiceClient<Channel>,
-                        request: tonic::Request<SqlQueryRequest>,
-                        _: &Endpoint| {
-            let query = async move {
-                client
-                    .sql_query(request)
-                    .await
-                    .map(|resp| resp.into_inner())
-                    .box_err()
-                    .context(ErrWithCause {
-                        code: StatusCode::INTERNAL_SERVER_ERROR,
-                        msg: "Forwarded sql query failed",
-                    })
-            }
-            .boxed();
-
-            Box::new(query) as _
-        };
-
-        let forward_result = self.forwarder.forward(forward_req, do_query).await;
-        match forward_result {
-            Ok(forward_res) => Some(forward_res),
-            Err(e) => {
-                error!("Failed to forward sql req but the error is ignored, err:{e}");
-                None
-            }
-        }
-    }
-
->>>>>>> 72e7d820
     async fn maybe_forward_stream_sql_query(
         self: Arc<Self>,
         req: &SqlQueryRequest,
