--- conflicted
+++ resolved
@@ -61,11 +61,8 @@
                     msg: "fail to init forward",
                 })?,
         );
-<<<<<<< HEAD
+        let hotspot_recorder = Arc::new(HotspotRecorder::new(hotspot_config, runtime));
 
-=======
-        let hotspot_recorder = Arc::new(HotspotRecorder::new(hotspot_config, runtime));
->>>>>>> 796c209e
         Ok(Self {
             router,
             instance,
