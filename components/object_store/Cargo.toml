[package]
name = "object_store"

[package.version]
workspace = true

[package.authors]
workspace = true

[package.edition]
workspace = true

[dependencies]
async-trait = { workspace = true }
bytes = { workspace = true }
chrono = { workspace = true }
common_util = { workspace = true }
crc = "3.0.0"
futures = { workspace = true }
lazy_static = { workspace = true }
log = { workspace = true }
lru = { workspace = true }
lru-weighted-cache = { git = "https://github.com/jiacai2050/lru-weighted-cache.git", rev = "1cf61aaf88469387e610dc7154fa318843491428" }
oss-rust-sdk = "0.6.1"
prost = { workspace = true }
proto = { workspace = true }
prometheus = { workspace = true }
prometheus-static-metric = { workspace = true }
serde = { workspace = true }
serde_derive = { workspace = true }
serde_json = { workspace = true }
snafu = { workspace = true }
tokio = { workspace = true }
<<<<<<< HEAD
clru = "0.6.1"
log = { workspace = true }
proto = { workspace = true }
prost = { workspace = true }
=======
upstream = { package = "object_store", version = "0.5.1" }
>>>>>>> 93ec1af8

[dev-dependencies]
tempfile = { workspace = true }<|MERGE_RESOLUTION|>--- conflicted
+++ resolved
@@ -31,14 +31,11 @@
 serde_json = { workspace = true }
 snafu = { workspace = true }
 tokio = { workspace = true }
-<<<<<<< HEAD
 clru = "0.6.1"
 log = { workspace = true }
 proto = { workspace = true }
 prost = { workspace = true }
-=======
 upstream = { package = "object_store", version = "0.5.1" }
->>>>>>> 93ec1af8
 
 [dev-dependencies]
 tempfile = { workspace = true }