// Copyright 2022 CeresDB Project Authors. Licensed under Apache-2.0.

//! time_bucket UDF.

use std::time::Duration;

use chrono::{Datelike, FixedOffset, TimeZone};
use common_types::{
    column::{ColumnBlock, ColumnBlockBuilder, TimestampColumn},
    datum::{Datum, DatumKind},
    time::Timestamp,
};
use common_util::{define_result, error::BoxError};
use snafu::{ensure, OptionExt, ResultExt, Snafu};

use crate::{
    functions::{CallFunction, ColumnarValue, InvalidArguments, ScalarFunction, TypeSignature},
    registry::{self, FunctionRegistry},
    scalar::ScalarUdf,
};

#[derive(Debug, Snafu)]
pub enum Error {
    #[snafu(display("Invalid period, period:{}", period))]
    InvalidPeriod { period: String },

    #[snafu(display("Invalid period number, period:{}, err:{}", period, source))]
    InvalidPeriodNumber {
        period: String,
        source: std::num::ParseIntError,
    },

    #[snafu(display("Invalid argument number."))]
    InvalidArgNum,

    #[snafu(display("Invalid arguments, require timestamp column."))]
    NotTimestampColumn,

    #[snafu(display("Invalid arguments, require period."))]
    NotPeriod,

    #[snafu(display("Period of week only support P1W."))]
    UnsupportedWeek,

    #[snafu(display("Period of month only support P1M."))]
    UnsupportedMonth,

    #[snafu(display("Period of year only support P1Y."))]
    UnsupportedYear,

    #[snafu(display(
        "Failed to truncate timestamp, timestamp:{}, period:{:?}",
        timestamp,
        period
    ))]
    TruncateTimestamp { timestamp: i64, period: Period },

    #[snafu(display("Failed to build result column, err:{}", source))]
    BuildColumn { source: common_types::column::Error },
}

define_result!(Error);

/// Default timezone: +08:00
const DEFAULT_TIMEZONE_OFFSET_SECS: i32 = 8 * 3600;

pub fn register_to_registry(registry: &mut dyn FunctionRegistry) -> registry::Result<()> {
    registry.register_udf(new_udf())
}

fn new_udf() -> ScalarUdf {
    // args:
    // - timestamp column.
    // - period.
    // - input timestamp format in PARTITION BY (unsed now).
    // - input timezone (ignored now).
    // - timestamp output format (ignored now).
    let func = |args: &[ColumnarValue]| {
        let bucket = TimeBucket::parse_args(args)
            .box_err()
            .context(InvalidArguments)?;

        let result_column = bucket.call().box_err().context(CallFunction)?;

        Ok(ColumnarValue::Array(result_column))
    };

    let signature = make_signature();
    let scalar_function = ScalarFunction::make_by_fn(signature, DatumKind::Timestamp, func);

    ScalarUdf::create("time_bucket", scalar_function)
}

fn make_signature() -> TypeSignature {
    let sigs = vec![
        TypeSignature::Exact(vec![DatumKind::Timestamp, DatumKind::String]),
        TypeSignature::Exact(vec![
            DatumKind::Timestamp,
            DatumKind::String,
            DatumKind::String,
        ]),
        TypeSignature::Exact(vec![
            DatumKind::Timestamp,
            DatumKind::String,
            DatumKind::String,
            DatumKind::String,
        ]),
        TypeSignature::Exact(vec![
            DatumKind::Timestamp,
            DatumKind::String,
            DatumKind::String,
            DatumKind::String,
            DatumKind::String,
        ]),
    ];
    TypeSignature::OneOf(sigs)
}

struct TimeBucket<'a> {
    column: &'a TimestampColumn,
    period: Period,
}

impl<'a> TimeBucket<'a> {
    fn parse_args(args: &[ColumnarValue]) -> Result<TimeBucket> {
        ensure!(args.len() >= 2, InvalidArgNum);

        let column = match &args[0] {
            ColumnarValue::Array(block) => block.as_timestamp().context(NotTimestampColumn)?,
            _ => return NotTimestampColumn.fail(),
        };
        let period = match &args[1] {
            ColumnarValue::Scalar(value) => {
                let period_str = value.as_str().context(NotPeriod)?;
                Period::parse(period_str)?
            }
            _ => return NotPeriod.fail(),
        };

        Ok(TimeBucket { column, period })
    }

    fn call(&self) -> Result<ColumnBlock> {
<<<<<<< HEAD
        // TODO mising is_dictionary params
=======
        // TODO(tanruixiang) : mising is_dictionary params
>>>>>>> 4a7c6e44
        let mut out_column_builder =
            ColumnBlockBuilder::with_capacity(&DatumKind::Timestamp, self.column.num_rows(), false);
        for ts_opt in self.column.iter() {
            match ts_opt {
                Some(ts) => {
                    let truncated = self.period.truncate(ts).context(TruncateTimestamp {
                        timestamp: ts,
                        period: self.period,
                    })?;
                    out_column_builder
                        .append(Datum::Timestamp(truncated))
                        .context(BuildColumn)?;
                }
                None => {
                    out_column_builder
                        .append(Datum::Null)
                        .context(BuildColumn)?;
                }
            }
        }
        Ok(out_column_builder.build())
    }
}

/// A time bucket period.
///
/// e.g.
/// - PT1S
/// - PT1M
/// - PT1H
/// - P1D
/// - P1W
/// - P1M
/// - P1Y
#[derive(Debug, Clone, Copy)]
pub enum Period {
    Second(u16),
    Minute(u16),
    Hour(u16),
    Day(u16),
    Week,
    Month,
    Year,
}

impl Period {
    fn parse(period: &str) -> Result<Period> {
        ensure!(period.len() >= 3, InvalidPeriod { period });
        let is_pt = if period.starts_with("PT") {
            true
        } else if period.starts_with('P') {
            false
        } else {
            return InvalidPeriod { period }.fail();
        };

        let back = period.chars().last().context(InvalidPeriod { period })?;
        let parsed = if is_pt {
            let number = &period[2..period.len() - 1];
            let number = number
                .parse::<u16>()
                .context(InvalidPeriodNumber { period })?;
            match back {
                'S' => Period::Second(number),
                'M' => Period::Minute(number),
                'H' => Period::Hour(number),
                _ => return InvalidPeriod { period }.fail(),
            }
        } else {
            let number = &period[1..period.len() - 1];
            let number = number
                .parse::<u16>()
                .context(InvalidPeriodNumber { period })?;
            match back {
                'D' => Period::Day(number),
                'W' => {
                    ensure!(number == 1, UnsupportedWeek);
                    Period::Week
                }
                'M' => {
                    ensure!(number == 1, UnsupportedMonth);
                    Period::Month
                }
                'Y' => {
                    ensure!(number == 1, UnsupportedYear);
                    Period::Year
                }
                _ => return InvalidPeriod { period }.fail(),
            }
        };

        Ok(parsed)
    }

    fn truncate(&self, ts: Timestamp) -> Option<Timestamp> {
        const MINUTE_SECONDS: u64 = 60;
        const HOUR_SECONDS: u64 = 60 * MINUTE_SECONDS;

        let truncated_ts = match self {
            Period::Second(period) => {
                let duration = Duration::from_secs(u64::from(*period));
                ts.truncate_by(duration)
            }
            Period::Minute(period) => {
                let duration = Duration::from_secs(u64::from(*period) * MINUTE_SECONDS);
                ts.truncate_by(duration)
            }
            Period::Hour(period) => {
                let duration = Duration::from_secs(u64::from(*period) * HOUR_SECONDS);
                ts.truncate_by(duration)
            }
            Period::Day(period) => Self::truncate_day(ts, *period)?,
            Period::Week => Self::truncate_week(ts),
            Period::Month => Self::truncate_month(ts),
            Period::Year => Self::truncate_year(ts),
        };

        Some(truncated_ts)
    }

    fn truncate_day(ts: Timestamp, period: u16) -> Option<Timestamp> {
        let offset = FixedOffset::east_opt(DEFAULT_TIMEZONE_OFFSET_SECS).expect("won't panic");
        // Convert to local time. Won't panic.
        let datetime = offset.timestamp_millis_opt(ts.as_i64()).unwrap();

        // Truncate day. Won't panic.
        let day = datetime.day();
        let day = day - (day % u32::from(period));
        let truncated_datetime = offset
            .with_ymd_and_hms(datetime.year(), datetime.month(), day, 0, 0, 0)
            .unwrap();
        let truncated_ts = truncated_datetime.timestamp_millis();

        Some(Timestamp::new(truncated_ts))
    }

    fn truncate_week(ts: Timestamp) -> Timestamp {
        let offset = FixedOffset::east_opt(DEFAULT_TIMEZONE_OFFSET_SECS).expect("won't panic");
        // Convert to local time. Won't panic.
        let datetime = offset.timestamp_millis_opt(ts.as_i64()).unwrap();

        // Truncate week. Won't panic.
        let week_offset = datetime.weekday().num_days_from_monday();
        let week_millis = 7 * 24 * 3600 * 1000;
        let ts_offset = week_offset * week_millis;
        // TODO(yingwen): Impl sub/divide for Timestamp
        let week_millis = i64::from(week_millis);
        let truncated_ts = (ts.as_i64() - i64::from(ts_offset)) / week_millis * week_millis;

        Timestamp::new(truncated_ts)
    }

    fn truncate_month(ts: Timestamp) -> Timestamp {
        let offset = FixedOffset::east_opt(DEFAULT_TIMEZONE_OFFSET_SECS).expect("won't panic");
        // Convert to local time. Won't panic.
        let datetime = offset.timestamp_millis_opt(ts.as_i64()).unwrap();

        // Truncate month. Won't panic.
        let truncated_datetime = offset
            .with_ymd_and_hms(datetime.year(), datetime.month(), 1, 0, 0, 0)
            .unwrap();
        let truncated_ts = truncated_datetime.timestamp_millis();

        Timestamp::new(truncated_ts)
    }

    fn truncate_year(ts: Timestamp) -> Timestamp {
        let offset = FixedOffset::east_opt(DEFAULT_TIMEZONE_OFFSET_SECS).expect("won't panic");
        // Convert to local time. Won't panic.
        let datetime = offset.timestamp_millis_opt(ts.as_i64()).unwrap();

        // Truncate year. Won't panic.
        let truncated_datetime = offset
            .with_ymd_and_hms(datetime.year(), 1, 1, 0, 0, 0)
            .unwrap();
        let truncated_ts = truncated_datetime.timestamp_millis();

        Timestamp::new(truncated_ts)
    }
}<|MERGE_RESOLUTION|>--- conflicted
+++ resolved
@@ -141,11 +141,7 @@
     }
 
     fn call(&self) -> Result<ColumnBlock> {
-<<<<<<< HEAD
-        // TODO mising is_dictionary params
-=======
         // TODO(tanruixiang) : mising is_dictionary params
->>>>>>> 4a7c6e44
         let mut out_column_builder =
             ColumnBlockBuilder::with_capacity(&DatumKind::Timestamp, self.column.num_rows(), false);
         for ts_opt in self.column.iter() {
