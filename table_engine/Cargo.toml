[package]
name = "table_engine"

[package.version]
workspace = true

[package.authors]
workspace = true

[package.edition]
workspace = true

[dependencies]
# In alphabetical order
arrow = { workspace = true }
async-trait = { workspace = true }
avro-rs = { workspace = true }
clru = { workspace = true }
common_types = { workspace = true }
common_util = { workspace = true }
datafusion = { workspace = true }
datafusion-expr = { workspace = true }
datafusion-proto = { workspace = true }
<<<<<<< HEAD
=======
df_operator = { workspace = true }
>>>>>>> 03f5f78f
futures = { workspace = true }
itertools = "0.10.5"
log = { workspace = true }
parquet = { workspace = true }
parquet_ext = { workspace = true }
prost = { workspace = true }
proto = { workspace = true }
serde = { workspace = true }
serde_derive = { workspace = true }
smallvec = { workspace = true }
snafu = { workspace = true }
tokio = { workspace = true }
<<<<<<< HEAD
tonic = { workspace = true }
=======

[dev-dependencies]
env_logger = { workspace = true }
>>>>>>> 03f5f78f
<|MERGE_RESOLUTION|>--- conflicted
+++ resolved
@@ -21,10 +21,7 @@
 datafusion = { workspace = true }
 datafusion-expr = { workspace = true }
 datafusion-proto = { workspace = true }
-<<<<<<< HEAD
-=======
 df_operator = { workspace = true }
->>>>>>> 03f5f78f
 futures = { workspace = true }
 itertools = "0.10.5"
 log = { workspace = true }
@@ -37,10 +34,7 @@
 smallvec = { workspace = true }
 snafu = { workspace = true }
 tokio = { workspace = true }
-<<<<<<< HEAD
 tonic = { workspace = true }
-=======
 
 [dev-dependencies]
-env_logger = { workspace = true }
->>>>>>> 03f5f78f
+env_logger = { workspace = true }