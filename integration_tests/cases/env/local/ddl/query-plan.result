DROP TABLE IF EXISTS `03_dml_select_real_time_range`;

affected_rows: 0

DROP TABLE IF EXISTS `03_append_mode_table`;

affected_rows: 0

CREATE TABLE `03_dml_select_real_time_range` (
    name string TAG,
    value double NOT NULL,
    t timestamp NOT NULL,
    timestamp KEY (t)) ENGINE = Analytic WITH (
    enable_ttl = 'false',
    segment_duration='2h'
);

affected_rows: 0

INSERT INTO `03_dml_select_real_time_range` (t, name, value)
    VALUES
    (1695348000000, "ceresdb", 100),
    (1695348001000, "ceresdb", 200),
    (1695348002000, "ceresdb", 300);

affected_rows: 3

-- This query should include memtable
-- SQLNESS REPLACE duration=\d+.?\d*(µ|m|n) duration=xx
explain analyze select t from `03_dml_select_real_time_range`
where t > 1695348001000;

plan_type,plan,
<<<<<<< HEAD
String("Plan with Metrics"),String("ScanTable: table=03_dml_select_real_time_range, parallelism=8, metrics=[\nscan_table:\n    do_merge_sort=true\n    iter_num=1\n    merge_iter_0:\n        init_duration=xxs\n        num_memtables=1\n        num_ssts=0\n        scan_count=2\n        scan_duration=xxs\n        times_fetch_row_from_multiple=0\n        times_fetch_rows_from_one=1\n        total_rows_fetch_from_one=1\n        scan_memtable_1, fetched_columns:[tsid,t]:\n\n\nPredicate { exprs:[t > TimestampMillisecond(1695348001000, None)], time_range:TimeRange { inclusive_start: Timestamp(1695348001001), exclusive_end: Timestamp(9223372036854775807) } }=0]\n"),
=======
String("Plan with Metrics"),String("ScanTable: table=03_dml_select_real_time_range, parallelism=8, metrics=[\nPredicate { exprs:[t > TimestampMillisecond(1695348001000, None)], time_range:TimeRange { inclusive_start: Timestamp(1695348001001), exclusive_end: Timestamp(9223372036854775807) } }\nscan_table:\n    do_merge_sort=true\n    iter_num=1\n    merge_iter_0:\n        init_duration=xxs\n        num_memtables=1\n        num_ssts=0\n        scan_count=2\n        scan_duration=xxs\n        times_fetch_row_from_multiple=0\n        times_fetch_rows_from_one=1\n        total_rows_fetch_from_one=1\n        scan_memtable_1:\n=0]\n"),
>>>>>>> 3f5d8f45


-- This query should not include memtable
-- SQLNESS REPLACE duration=\d+.?\d*(µ|m|n) duration=xx
explain analyze select t from `03_dml_select_real_time_range`
where t > 1695348002000;

plan_type,plan,
String("Plan with Metrics"),String("ScanTable: table=03_dml_select_real_time_range, parallelism=8, metrics=[\nPredicate { exprs:[t > TimestampMillisecond(1695348002000, None)], time_range:TimeRange { inclusive_start: Timestamp(1695348002001), exclusive_end: Timestamp(9223372036854775807) } }\nscan_table:\n    do_merge_sort=true\n    iter_num=0\n=0]\n"),


-- SQLNESS ARG pre_cmd=flush
-- SQLNESS REPLACE duration=\d+.?\d*(µ|m|n) duration=xx
-- SQLNESS REPLACE project_record_batch=\d+.?\d*(µ|m|n) project_record_batch=xx
-- This query should include SST
explain analyze select t from `03_dml_select_real_time_range`
where t > 1695348001000;

plan_type,plan,
<<<<<<< HEAD
String("Plan with Metrics"),String("ScanTable: table=03_dml_select_real_time_range, parallelism=8, metrics=[\nscan_table:\n    do_merge_sort=true\n    iter_num=1\n    merge_iter_0:\n        init_duration=xxs\n        num_memtables=0\n        num_ssts=1\n        scan_count=2\n        scan_duration=xxs\n        times_fetch_row_from_multiple=0\n        times_fetch_rows_from_one=1\n        total_rows_fetch_from_one=1\n        scan_sst_1, fetched_columns:[tsid,t]:\n            meta_data_cache_hit=false\n            parallelism=1\n            project_record_batch=xxs\n            read_meta_data_duration=xxs\n            row_mem=320\n            row_num=3\n            prune_row_groups:\n                pruned_by_custom_filter=0\n                pruned_by_min_max=0\n                row_groups_after_prune=1\n                total_row_groups=1\n                use_custom_filter=false\n\n\nPredicate { exprs:[t > TimestampMillisecond(1695348001000, None)], time_range:TimeRange { inclusive_start: Timestamp(1695348001001), exclusive_end: Timestamp(9223372036854775807) } }=0]\n"),
=======
String("Plan with Metrics"),String("ScanTable: table=03_dml_select_real_time_range, parallelism=8, metrics=[\nPredicate { exprs:[t > TimestampMillisecond(1695348001000, None)], time_range:TimeRange { inclusive_start: Timestamp(1695348001001), exclusive_end: Timestamp(9223372036854775807) } }\nscan_table:\n    do_merge_sort=true\n    iter_num=1\n    merge_iter_0:\n        init_duration=xxs\n        num_memtables=0\n        num_ssts=1\n        scan_count=2\n        scan_duration=xxs\n        times_fetch_row_from_multiple=0\n        times_fetch_rows_from_one=1\n        total_rows_fetch_from_one=1\n        scan_sst_1:\n            meta_data_cache_hit=false\n            parallelism=1\n            project_record_batch=xxs\n            read_meta_data_duration=xxs\n            row_mem=320\n            row_num=3\n            prune_row_groups:\n                pruned_by_custom_filter=0\n                pruned_by_min_max=0\n                row_groups_after_prune=1\n                total_row_groups=1\n                use_custom_filter=false\n=0]\n"),
>>>>>>> 3f5d8f45


-- This query should not include SST
explain analyze select t from `03_dml_select_real_time_range`
where t > 1695348002000;

plan_type,plan,
String("Plan with Metrics"),String("ScanTable: table=03_dml_select_real_time_range, parallelism=8, metrics=[\nPredicate { exprs:[t > TimestampMillisecond(1695348002000, None)], time_range:TimeRange { inclusive_start: Timestamp(1695348002001), exclusive_end: Timestamp(9223372036854775807) } }\nscan_table:\n    do_merge_sort=true\n    iter_num=0\n=0]\n"),


-- Table with an 'append' update mode
CREATE TABLE `03_append_mode_table` (
    name string TAG,
    value double NOT NULL,
    t timestamp NOT NULL,
    timestamp KEY (t)) ENGINE = Analytic WITH (
    enable_ttl = 'false',
    segment_duration = '2h',
    update_mode = 'append'
);

affected_rows: 0

INSERT INTO `03_append_mode_table` (t, name, value)
    VALUES
    (1695348000000, "ceresdb", 100),
    (1695348001000, "ceresdb", 200),
    (1695348002000, "ceresdb", 300);

affected_rows: 3

-- Should just fetch projected columns from memtable
-- SQLNESS REPLACE duration=\d+.?\d*(µ|m|n) duration=xx
-- SQLNESS REPLACE since_create=\d+.?\d*(µ|m|n) since_create=xx
-- SQLNESS REPLACE since_init=\d+.?\d*(µ|m|n) since_init=xx
-- SQLNESS REPLACE elapsed_compute=\d+.?\d*(µ|m|n) elapsed_compute=xx
explain analyze select t from `03_append_mode_table`
where t >= 1695348001000 and name = 'ceresdb';

plan_type,plan,
String("Plan with Metrics"),String("ProjectionExec: expr=[t@0 as t], metrics=[output_rows=2, elapsed_compute=xxs]\n  ScanTable: table=03_append_mode_table, parallelism=8, metrics=[\nscan_table:\n    do_merge_sort=false\n    chain_iter_0:\n        num_memtables=1\n        num_ssts=0\n        scan_duration=xxs\n        since_create=xxs\n        since_init=xxs\n        total_batch_fetched=1\n        total_rows_fetched=2\n        scan_memtable_1, fetched_columns:[t,name]:\n\n\nPredicate { exprs:[t >= TimestampMillisecond(1695348001000, None), name = Utf8(\"ceresdb\")], time_range:TimeRange { inclusive_start: Timestamp(1695348001000), exclusive_end: Timestamp(9223372036854775807) } }=0]\n"),


-- Should just fetch projected columns from SST
-- SQLNESS ARG pre_cmd=flush
-- SQLNESS REPLACE duration=\d+.?\d*(µ|m|n) duration=xx
-- SQLNESS REPLACE since_create=\d+.?\d*(µ|m|n) since_create=xx
-- SQLNESS REPLACE since_init=\d+.?\d*(µ|m|n) since_init=xx
-- SQLNESS REPLACE elapsed_compute=\d+.?\d*(µ|m|n) elapsed_compute=xx
-- SQLNESS REPLACE project_record_batch=\d+.?\d*(µ|m|n) project_record_batch=xx
explain analyze select t from `03_append_mode_table`
where t >= 1695348001000 and name = 'ceresdb';

plan_type,plan,
String("Plan with Metrics"),String("ProjectionExec: expr=[t@0 as t], metrics=[output_rows=2, elapsed_compute=xxs]\n  ScanTable: table=03_append_mode_table, parallelism=8, metrics=[\nscan_table:\n    do_merge_sort=false\n    chain_iter_0:\n        num_memtables=0\n        num_ssts=1\n        scan_duration=xxs\n        since_create=xxs\n        since_init=xxs\n        total_batch_fetched=1\n        total_rows_fetched=2\n        scan_sst_1, fetched_columns:[t,name]:\n            meta_data_cache_hit=false\n            parallelism=1\n            project_record_batch=xxs\n            read_meta_data_duration=xxs\n            row_mem=408\n            row_num=3\n            prune_row_groups:\n                pruned_by_custom_filter=0\n                pruned_by_min_max=0\n                row_groups_after_prune=1\n                total_row_groups=1\n                use_custom_filter=false\n\n\nPredicate { exprs:[t >= TimestampMillisecond(1695348001000, None), name = Utf8(\"ceresdb\")], time_range:TimeRange { inclusive_start: Timestamp(1695348001000), exclusive_end: Timestamp(9223372036854775807) } }=0]\n"),


DROP TABLE `03_dml_select_real_time_range`;

affected_rows: 0

DROP TABLE `03_append_mode_table`;

affected_rows: 0
<|MERGE_RESOLUTION|>--- conflicted
+++ resolved
@@ -31,11 +31,7 @@
 where t > 1695348001000;
 
 plan_type,plan,
-<<<<<<< HEAD
 String("Plan with Metrics"),String("ScanTable: table=03_dml_select_real_time_range, parallelism=8, metrics=[\nscan_table:\n    do_merge_sort=true\n    iter_num=1\n    merge_iter_0:\n        init_duration=xxs\n        num_memtables=1\n        num_ssts=0\n        scan_count=2\n        scan_duration=xxs\n        times_fetch_row_from_multiple=0\n        times_fetch_rows_from_one=1\n        total_rows_fetch_from_one=1\n        scan_memtable_1, fetched_columns:[tsid,t]:\n\n\nPredicate { exprs:[t > TimestampMillisecond(1695348001000, None)], time_range:TimeRange { inclusive_start: Timestamp(1695348001001), exclusive_end: Timestamp(9223372036854775807) } }=0]\n"),
-=======
-String("Plan with Metrics"),String("ScanTable: table=03_dml_select_real_time_range, parallelism=8, metrics=[\nPredicate { exprs:[t > TimestampMillisecond(1695348001000, None)], time_range:TimeRange { inclusive_start: Timestamp(1695348001001), exclusive_end: Timestamp(9223372036854775807) } }\nscan_table:\n    do_merge_sort=true\n    iter_num=1\n    merge_iter_0:\n        init_duration=xxs\n        num_memtables=1\n        num_ssts=0\n        scan_count=2\n        scan_duration=xxs\n        times_fetch_row_from_multiple=0\n        times_fetch_rows_from_one=1\n        total_rows_fetch_from_one=1\n        scan_memtable_1:\n=0]\n"),
->>>>>>> 3f5d8f45
 
 
 -- This query should not include memtable
@@ -55,11 +51,7 @@
 where t > 1695348001000;
 
 plan_type,plan,
-<<<<<<< HEAD
 String("Plan with Metrics"),String("ScanTable: table=03_dml_select_real_time_range, parallelism=8, metrics=[\nscan_table:\n    do_merge_sort=true\n    iter_num=1\n    merge_iter_0:\n        init_duration=xxs\n        num_memtables=0\n        num_ssts=1\n        scan_count=2\n        scan_duration=xxs\n        times_fetch_row_from_multiple=0\n        times_fetch_rows_from_one=1\n        total_rows_fetch_from_one=1\n        scan_sst_1, fetched_columns:[tsid,t]:\n            meta_data_cache_hit=false\n            parallelism=1\n            project_record_batch=xxs\n            read_meta_data_duration=xxs\n            row_mem=320\n            row_num=3\n            prune_row_groups:\n                pruned_by_custom_filter=0\n                pruned_by_min_max=0\n                row_groups_after_prune=1\n                total_row_groups=1\n                use_custom_filter=false\n\n\nPredicate { exprs:[t > TimestampMillisecond(1695348001000, None)], time_range:TimeRange { inclusive_start: Timestamp(1695348001001), exclusive_end: Timestamp(9223372036854775807) } }=0]\n"),
-=======
-String("Plan with Metrics"),String("ScanTable: table=03_dml_select_real_time_range, parallelism=8, metrics=[\nPredicate { exprs:[t > TimestampMillisecond(1695348001000, None)], time_range:TimeRange { inclusive_start: Timestamp(1695348001001), exclusive_end: Timestamp(9223372036854775807) } }\nscan_table:\n    do_merge_sort=true\n    iter_num=1\n    merge_iter_0:\n        init_duration=xxs\n        num_memtables=0\n        num_ssts=1\n        scan_count=2\n        scan_duration=xxs\n        times_fetch_row_from_multiple=0\n        times_fetch_rows_from_one=1\n        total_rows_fetch_from_one=1\n        scan_sst_1:\n            meta_data_cache_hit=false\n            parallelism=1\n            project_record_batch=xxs\n            read_meta_data_duration=xxs\n            row_mem=320\n            row_num=3\n            prune_row_groups:\n                pruned_by_custom_filter=0\n                pruned_by_min_max=0\n                row_groups_after_prune=1\n                total_row_groups=1\n                use_custom_filter=false\n=0]\n"),
->>>>>>> 3f5d8f45
 
 
 -- This query should not include SST
