--- conflicted
+++ resolved
@@ -1,3 +1,17 @@
+// Copyright 2023 The CeresDB Authors
+//
+// Licensed under the Apache License, Version 2.0 (the "License");
+// you may not use this file except in compliance with the License.
+// You may obtain a copy of the License at
+//
+//     http://www.apache.org/licenses/LICENSE-2.0
+//
+// Unless required by applicable law or agreed to in writing, software
+// distributed under the License is distributed on an "AS IS" BASIS,
+// WITHOUT WARRANTIES OR CONDITIONS OF ANY KIND, either express or implied.
+// See the License for the specific language governing permissions and
+// limitations under the License.
+
 // Copyright 2023 The HoraeDB Authors
 //
 // Licensed under the Apache License, Version 2.0 (the "License");
@@ -998,13 +1012,9 @@
             row_iter::record_batch_with_key_iter_to_stream(merge_iter)
         };
 
-<<<<<<< HEAD
         // TODO: eliminate the duplicated building of `SstReadOptions`.
         let sst_read_options = sst_read_options_builder.build(row_projector_builder);
-        let sst_meta = {
-=======
         let (sst_meta, column_stats) = {
->>>>>>> 3f5d8f45
             let meta_reader = SstMetaReader {
                 space_id: table_data.space_id,
                 table_id: table_data.id,
@@ -1250,11 +1260,7 @@
     use common_types::{
         schema::Schema,
         tests::{
-<<<<<<< HEAD
-            build_fetched_record_batch_by_rows, build_row, build_row_opt,
-=======
-            build_record_batch_with_key_by_rows, build_row, build_row_opt, build_schema,
->>>>>>> 3f5d8f45
+            build_fetched_record_batch_by_rows, build_row, build_row_opt, build_schema,
             check_record_batch_with_key_with_rows,
         },
         time::TimeRange,
