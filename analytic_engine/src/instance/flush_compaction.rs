--- conflicted
+++ resolved
@@ -1012,13 +1012,9 @@
             row_iter::record_batch_with_key_iter_to_stream(merge_iter)
         };
 
-<<<<<<< HEAD
         // TODO: eliminate the duplicated building of `SstReadOptions`.
         let sst_read_options = sst_read_options_builder.build(record_fetching_ctx_builder);
-        let sst_meta = {
-=======
         let (sst_meta, column_stats) = {
->>>>>>> 3f5d8f45
             let meta_reader = SstMetaReader {
                 space_id: table_data.space_id,
                 table_id: table_data.id,
@@ -1265,11 +1261,7 @@
     use common_types::{
         schema::Schema,
         tests::{
-<<<<<<< HEAD
-            build_fetching_record_batch_by_rows, build_row, build_row_opt,
-=======
             build_record_batch_with_key_by_rows, build_row, build_row_opt, build_schema,
->>>>>>> 3f5d8f45
             check_record_batch_with_key_with_rows,
         },
         time::TimeRange,
