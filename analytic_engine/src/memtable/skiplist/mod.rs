--- conflicted
+++ resolved
@@ -1,6 +1,3 @@
-<<<<<<< HEAD
-// Copyright 2022-2023 CeresDB Project Authors. Licensed under Apache-2.0.
-=======
 // Copyright 2023 The CeresDB Authors
 //
 // Licensed under the Apache License, Version 2.0 (the "License");
@@ -14,7 +11,6 @@
 // WITHOUT WARRANTIES OR CONDITIONS OF ANY KIND, either express or implied.
 // See the License for the specific language governing permissions and
 // limitations under the License.
->>>>>>> b59e07e5
 
 //! MemTable based on skiplist
 
@@ -40,18 +36,11 @@
 use snafu::{ensure, ResultExt};
 
 use crate::memtable::{
-<<<<<<< HEAD
     iter::ReversedColumnarIterator,
     key::{BytewiseComparator, ComparableInternalKey, KeySequence},
-    skiplist::iter::ColumnarIterImpl,
-    ColumnarIterPtr, EncodeInternalKey, InvalidPutSequence, InvalidRow, MemTable, PutContext,
-    Result, ScanContext, ScanRequest,
-=======
-    key::{ComparableInternalKey, KeySequence},
     skiplist::iter::{ColumnarIterImpl, ReversedColumnarIterator},
     ColumnarIterPtr, EncodeInternalKey, InvalidPutSequence, InvalidRow, MemTable,
     Metrics as MemtableMetrics, PutContext, Result, ScanContext, ScanRequest,
->>>>>>> b59e07e5
 };
 
 #[derive(Default, Debug)]
