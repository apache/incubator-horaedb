--- conflicted
+++ resolved
@@ -333,11 +333,7 @@
     use common_types::{
         bytes::Bytes,
         projected_schema::ProjectedSchema,
-<<<<<<< HEAD
-        tests::{build_row, build_row_for_dictionary, build_schema, build_schema_for_dictionary},
-=======
         tests::{build_row, build_row_for_dictionary, build_schema, build_schema_with_dictionary},
->>>>>>> 4a7c6e44
         time::{TimeRange, Timestamp},
     };
     use common_util::{
@@ -550,11 +546,7 @@
             let store_picker: ObjectStorePickerRef = Arc::new(store);
             let sst_file_path = Path::from("data.par");
 
-<<<<<<< HEAD
-            let schema = build_schema();
-=======
             let schema = build_schema_with_dictionary();
->>>>>>> 4a7c6e44
             let reader_projected_schema = ProjectedSchema::no_projection(schema.clone());
             let sst_meta = MetaData {
                 min_key: Bytes::from_static(b"100"),
